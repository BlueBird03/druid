--- conflicted
+++ resolved
@@ -21,42 +21,18 @@
 
 import com.google.common.base.Optional;
 import com.google.common.base.Preconditions;
-<<<<<<< HEAD
-import com.google.common.base.Predicate;
-import com.google.common.base.Throwables;
-import com.google.common.collect.HashMultimap;
-import com.google.common.collect.Iterables;
-import com.google.common.collect.Iterators;
-import com.google.common.collect.Lists;
-import com.google.common.collect.Maps;
-import com.google.common.collect.Multimap;
-import com.google.common.collect.Ordering;
-import com.metamx.common.guava.Comparators;
-import com.metamx.common.guava.FunctionalIterable;
-=======
 import com.google.common.base.Throwables;
 import com.google.common.collect.ArrayListMultimap;
 import com.google.common.collect.Lists;
 import com.google.common.collect.Multimap;
 import com.google.common.collect.Ordering;
->>>>>>> ad1de9ba
 import com.metamx.common.lifecycle.LifecycleStart;
 import com.metamx.common.lifecycle.LifecycleStop;
 import com.metamx.druid.merger.common.TaskStatus;
 import com.metamx.druid.merger.common.TaskLock;
 import com.metamx.druid.merger.common.task.Task;
 import com.metamx.emitter.EmittingLogger;
-<<<<<<< HEAD
-import org.joda.time.DateTime;
-import org.joda.time.Interval;
-
-import javax.annotation.Nullable;
-import java.util.Collection;
-import java.util.Collections;
-import java.util.Iterator;
-=======
-
->>>>>>> ad1de9ba
+
 import java.util.List;
 import java.util.Map;
 import java.util.concurrent.locks.Condition;
@@ -69,21 +45,12 @@
  * {@link #take} or {@link #poll}. Ordering is mostly-FIFO, with deviations when the natural next task would conflict
  * with a currently-running task. In that case, tasks are skipped until a runnable one is found.
  * <p/>
-<<<<<<< HEAD
- * To manage locking, the queue keeps track of currently-running tasks as {@link TaskGroup} objects. The idea is that
- * only one TaskGroup can be running on a particular dataSource + interval, and that TaskGroup has a single version
- * string that all tasks in the group must use to publish segments. Tasks in the same TaskGroup may run concurrently.
- * <p/>
- * For persistence, the queue saves new tasks from {@link #add} and task status updates from {@link #notify} using a
- * {@link TaskStorage} object.
-=======
  * To manage locking, the queue keeps track of currently-running tasks as {@link com.metamx.druid.merger.common.TaskLock} objects. The idea is that
  * only one TaskLock can be running on a particular dataSource + interval, and that TaskLock has a single version
  * string that all tasks in the group must use to publish segments. Tasks in the same TaskLock may run concurrently.
  * <p/>
  * For persistence, the queue saves new tasks from {@link #add} and task status updates from {@link #notify} using a
  * {@link TaskStorage} obj
->>>>>>> ad1de9ba
  * <p/>
  * To support leader election of our containing system, the queue can be stopped (in which case it will not accept
  * any new tasks, or hand out any more tasks, until started again).
@@ -91,11 +58,6 @@
 public class TaskQueue
 {
   private final List<Task> queue = Lists.newLinkedList();
-<<<<<<< HEAD
-  private final Map<String, NavigableMap<Interval, TaskGroup>> running = Maps.newHashMap();
-
-=======
->>>>>>> ad1de9ba
   private final TaskStorage taskStorage;
   private final TaskLockbox taskLockbox;
   private final ReentrantLock giant = new ReentrantLock();
@@ -122,24 +84,10 @@
     try {
       Preconditions.checkState(!active, "queue must be stopped");
 
-<<<<<<< HEAD
-      Preconditions.checkState(!active, "queue was already started!");
-      Preconditions.checkState(queue.isEmpty(), "queue must be empty!");
-      Preconditions.checkState(running.isEmpty(), "running list must be empty!");
-
-      final TaskStorageQueryAdapter taskStorageQueryAdapter = new TaskStorageQueryAdapter(taskStorage);
-      final List<VersionedTaskWrapper> runningTasks = taskStorageQueryAdapter.getRunningTaskVersions();
-
-      // Sort by version, with nulls last
-      final Ordering<VersionedTaskWrapper> byVersionOrdering = new Ordering<VersionedTaskWrapper>()
-      {
-        final private Ordering<String> baseOrdering = Ordering.natural().nullsLast();
-=======
       log.info("Bootstrapping queue (and associated lockbox)");
 
       queue.clear();
       taskLockbox.clear();
->>>>>>> ad1de9ba
 
       // Add running tasks to the queue
       final List<Task> runningTasks = taskStorage.getRunningTasks();
@@ -160,22 +108,6 @@
       final Ordering<TaskLock> byVersionOrdering = new Ordering<TaskLock>()
       {
         @Override
-<<<<<<< HEAD
-        public int compare(VersionedTaskWrapper left, VersionedTaskWrapper right)
-        {
-          return baseOrdering.compare(left.getVersion(), right.getVersion());
-        }
-      };
-
-      for (final VersionedTaskWrapper taskAndVersion : byVersionOrdering.sortedCopy(runningTasks)) {
-        final Task task = taskAndVersion.getTask();
-        final String preferredVersion = taskAndVersion.getVersion();
-
-        queue.add(task);
-
-        if (preferredVersion != null) {
-          final Optional<String> version = tryLock(task, Optional.of(preferredVersion));
-=======
         public int compare(TaskLock left, TaskLock right)
         {
           return left.getVersion().compareTo(right.getVersion());
@@ -192,7 +124,6 @@
             savedTaskLock.getInterval(),
             Optional.of(savedTaskLock.getVersion())
         );
->>>>>>> ad1de9ba
 
         if(acquiredTaskLock.isPresent() && savedTaskLock.getVersion().equals(acquiredTaskLock.get().getVersion())) {
           log.info(
@@ -255,20 +186,10 @@
     giant.lock();
 
     try {
-<<<<<<< HEAD
-
       log.info("Naptime! Shutting down until we are started again.");
-
-=======
-      log.info("Naptime! Shutting down until we are started again.");
->>>>>>> ad1de9ba
       queue.clear();
       taskLockbox.clear();
       active = false;
-<<<<<<< HEAD
-
-=======
->>>>>>> ad1de9ba
     }
     finally {
       giant.unlock();
@@ -304,13 +225,9 @@
       // Attempt to add this task to a running task group. Silently continue if this is not possible.
       // The main reason this is here is so when subtasks are added, they end up in the same task group
       // as their parent whenever possible.
-<<<<<<< HEAD
-      tryLock(task);
-=======
       if(task.getFixedInterval().isPresent()) {
         taskLockbox.tryLock(task, task.getFixedInterval().get());
       }
->>>>>>> ad1de9ba
 
       return true;
     }
@@ -333,14 +250,6 @@
 
       log.info("Waiting for work...");
 
-<<<<<<< HEAD
-      while ((taskWrapper = poll()) == null) {
-        log.info("Waiting for work...");
-        workMayBeAvailable.await();
-      }
-
-      return taskWrapper;
-=======
       while ((task = poll()) == null) {
         // awaitNanos because work may become available without this condition signalling,
         // due to other folks messing with the taskLockbox
@@ -348,7 +257,6 @@
       }
 
       return task;
->>>>>>> ad1de9ba
     }
     finally {
       giant.unlock();
@@ -365,14 +273,6 @@
     giant.lock();
 
     try {
-<<<<<<< HEAD
-      log.info("Checking for doable work");
-      for (final Task task : queue) {
-        final Optional<String> maybeVersion = tryLock(task);
-        if (maybeVersion.isPresent()) {
-          Preconditions.checkState(active, "wtf? Found task when inactive");
-          taskStorage.setVersion(task.getId(), maybeVersion.get());
-=======
       for (final Task task : queue) {
         if(task.getFixedInterval().isPresent()) {
           // If this task has a fixed interval, attempt to lock it right now.
@@ -385,7 +285,6 @@
         } else {
           // No fixed interval. Let's just run this and see what happens.
           log.info("Task claimed with no fixed interval lock: %s", task.getId());
->>>>>>> ad1de9ba
           queue.remove(task);
           return task;
         }
@@ -398,216 +297,18 @@
     }
   }
 
-  public void notify(final Task task, final TaskStatus status)
-  {
-    notify(task, status, null);
-  }
-
   /**
    * Notify this queue that some task has an updated status. If this update is valid, the status will be persisted in
-<<<<<<< HEAD
-   * the task storage facility, and any nextTasks present in the status will be created. If the status is a completed
-   * status, the task will be unlocked and no further updates will be accepted. If this task has failed, the task group
-   * it is part of will be terminated.
-   * <p/>
-   * Finally, if this task is not supposed to be running, this method will simply do nothing.
-   *
-   * @param task           task to update
-   * @param originalStatus new task status
-   * @param commitRunnable operation to perform if this task is ready to commit
-=======
    * the task storage facility. If the status is a completed status, the task will be unlocked and no further
    * updates will be accepted.
    *
    * @param task           task to update
    * @param taskStatus new task status
->>>>>>> ad1de9ba
    *
    * @throws NullPointerException     if task or status is null
    * @throws IllegalArgumentException if the task ID does not match the status ID
    * @throws IllegalStateException    if this queue is currently shut down
    */
-<<<<<<< HEAD
-  public void notify(final Task task, final TaskStatus originalStatus, final Runnable commitRunnable)
-  {
-    giant.lock();
-
-    try {
-      Preconditions.checkNotNull(task, "task");
-      Preconditions.checkNotNull(originalStatus, "status");
-      Preconditions.checkState(active, "Queue is not active!");
-      Preconditions.checkArgument(
-          task.getId().equals(originalStatus.getId()),
-          "Mismatching task ids[%s/%s]",
-          task.getId(),
-          originalStatus.getId()
-      );
-
-      final TaskGroup taskGroup;
-
-      final Optional<TaskGroup> maybeTaskGroup = findTaskGroupForTask(task);
-      if (!maybeTaskGroup.isPresent()) {
-        log.info("Ignoring notification for dead task: %s", task.getId());
-        return;
-      } else {
-        taskGroup = maybeTaskGroup.get();
-      }
-
-      // This is what we want to write to the DB when we're done.
-      // Not final, since we might need to reassign the var later if the commitRunnable fails.
-      TaskStatus statusToSave = originalStatus;
-
-      // Should we commit?
-      if (taskGroup.getCommitStyle().shouldCommit(task, statusToSave)) {
-        log.info("Committing %s status for task: %s", statusToSave.getStatusCode(), task.getId());
-
-        // Add next tasks
-        try {
-          if (commitRunnable != null) {
-            log.info("Running commitRunnable for task: %s", task.getId());
-            commitRunnable.run();
-          }
-
-          // We want to allow tasks to submit RUNNING statuses with the same nextTasks over and over.
-          // So, we need to remember which ones we've already spawned and not do them again.
-          for (final Task nextTask : statusToSave.getNextTasks()) {
-            try {
-              add(nextTask);
-            } catch (TaskExistsException e) {
-              log.info("Already added followup task %s to original task: %s", nextTask.getId(), task.getId());
-            }
-          }
-        }
-        catch (Exception e) {
-          log.makeAlert(e, "Failed to commit task")
-             .addData("task", task.getId())
-             .addData("statusCode", statusToSave.getStatusCode())
-             .emit();
-
-          // Rewrite status
-          statusToSave = TaskStatus.failure(task.getId()).withDuration(statusToSave.getDuration());
-        }
-      } else {
-        log.info("Not committing %s status for task: %s", statusToSave.getStatusCode(), task);
-      }
-
-      boolean didSetStatus = false;
-
-      try {
-        taskStorage.setStatus(task.getId(), statusToSave);
-        didSetStatus = true;
-      } catch(Exception e) {
-        // TODO: This could be a task-status-submission retry queue instead of retrying the entire task,
-        // TODO: which is heavy and probably not necessary.
-        log.warn(e, "Status could not be persisted! Reinserting task: %s", task.getId());
-
-        log.makeAlert(e, "Failed to persist task status")
-           .addData("task", task.getId())
-           .addData("statusCode", statusToSave.getStatusCode())
-           .emit();
-
-        queue.add(task);
-      }
-
-      if(didSetStatus && statusToSave.isComplete()) {
-        unlock(task);
-        log.info("Task done: %s", task);
-      }
-    }
-    finally {
-      giant.unlock();
-    }
-  }
-
-  public Collection<Task> getAvailableTasks()
-  {
-    // TODO: actually implement this
-    return Lists.newArrayList();
-  }
-
-  /**
-   * Unlock some work. Does not update the task storage facility. Throws an exception if this work is not currently
-   * running.
-   *
-   * @param task task to unlock
-   *
-   * @throws IllegalStateException if task is not currently locked
-   */
-  private void unlock(final Task task)
-  {
-    giant.lock();
-
-    try {
-      final String dataSource = task.getDataSource();
-
-      final TaskGroup taskGroup;
-      final Optional<TaskGroup> maybeTaskGroup = findTaskGroupForTask(task);
-
-      if (maybeTaskGroup.isPresent()) {
-        taskGroup = maybeTaskGroup.get();
-      } else {
-        throw new IllegalStateException(String.format("Task must be running: %s", task.getId()));
-      }
-
-      // Remove task from live list
-      log.info("Removing task[%s] from TaskGroup[%s]", task.getId(), taskGroup.getGroupId());
-      taskGroup.remove(task.getId());
-
-      if (taskGroup.size() == 0) {
-        log.info("TaskGroup complete: %s", taskGroup);
-        running.get(dataSource).remove(taskGroup.getInterval());
-      }
-
-      if (running.get(dataSource).size() == 0) {
-        running.remove(dataSource);
-      }
-
-      workMayBeAvailable.signalAll();
-    }
-    finally {
-      giant.unlock();
-    }
-  }
-
-  /**
-   * Attempt to lock a task, without removing it from the queue. Can safely be called multiple times on the same task.
-   *
-   * @param task task to attempt to lock
-   *
-   * @return lock version if lock was acquired, absent otherwise
-   */
-  private Optional<String> tryLock(final Task task)
-  {
-    return tryLock(task, Optional.<String>absent());
-  }
-
-  /**
-   * Attempt to lock a task, without removing it from the queue. Can safely be called multiple times on the same task.
-   *
-   * @param task             task to attempt to lock
-   * @param preferredVersion use this version if possible (no guarantees, though!)
-   *
-   * @return lock version if lock was acquired, absent otherwise
-   */
-  private Optional<String> tryLock(final Task task, final Optional<String> preferredVersion)
-  {
-    giant.lock();
-
-    try {
-
-      final String dataSource = task.getDataSource();
-      final Interval interval = task.getInterval();
-
-      final List<TaskGroup> foundLocks = findTaskGroupsForInterval(dataSource, interval);
-      final TaskGroup taskGroupToUse;
-
-      if (foundLocks.size() > 1) {
-
-        // Too many existing locks.
-        return Optional.absent();
-
-      } else if (foundLocks.size() == 1) {
-=======
   public void notify(final Task task, final TaskStatus taskStatus)
   {
     giant.lock();
@@ -640,7 +341,6 @@
            .addData("statusCode", taskStatus.getStatusCode())
            .emit();
       }
->>>>>>> ad1de9ba
 
       if(taskStatus.isComplete()) {
         if(didPersistStatus) {
@@ -653,141 +353,6 @@
           log.warn("Status could not be persisted! Reinserting task: %s", task.getId());
           queue.add(task);
         }
-<<<<<<< HEAD
-
-        // Create new TaskGroup and assign it a version.
-        // Assumption: We'll choose a version that is greater than any previously-chosen version for our interval. (This
-        // may not always be true, unfortunately. See below.)
-
-        final String version;
-
-        if (preferredVersion.isPresent()) {
-          // We have a preferred version. Since this is a private method, we'll trust our caller to not break our
-          // ordering assumptions and just use it.
-          version = preferredVersion.get();
-        } else {
-          // We are running under an interval lock right now, so just using the current time works as long as we can trust
-          // our clock to be monotonic and have enough resolution since the last time we created a TaskGroup for the same
-          // interval. This may not always be true; to assure it we would need to use some method of timekeeping other
-          // than the wall clock.
-          version = new DateTime().toString();
-        }
-
-        taskGroupToUse = new TaskGroup(task.getGroupId(), dataSource, interval, version);
-        running.get(dataSource)
-               .put(interval, taskGroupToUse);
-
-        log.info("Created new TaskGroup[%s]", taskGroupToUse);
-
-      }
-
-      // Add to existing TaskGroup, if necessary
-      if (taskGroupToUse.add(task)) {
-        log.info("Added task[%s] to TaskGroup[%s]", task.getId(), taskGroupToUse.getGroupId());
-      } else {
-        log.info("Task[%s] already present in TaskGroup[%s]", task.getId(), taskGroupToUse.getGroupId());
-      }
-
-      return Optional.of(taskGroupToUse.getVersion());
-
-    }
-    finally {
-      giant.unlock();
-    }
-
-  }
-
-  /**
-   * Return the currently-running task group for some task. If the task has no currently-running task group, this will
-   * return an absentee Optional.
-   *
-   * @param task task for which to locate group
-   */
-  private Optional<TaskGroup> findTaskGroupForTask(final Task task)
-  {
-    giant.lock();
-
-    try {
-      final Iterator<TaskGroup> maybeTaskGroup =
-          FunctionalIterable.create(findTaskGroupsForInterval(task.getDataSource(), task.getInterval()))
-                            .filter(
-                                new Predicate<TaskGroup>()
-                                {
-                                  @Override
-                                  public boolean apply(TaskGroup taskGroup)
-                                  {
-                                    return taskGroup.contains(task.getId());
-                                  }
-                                }
-                            )
-                            .iterator();
-
-
-      if (!maybeTaskGroup.hasNext()) {
-        return Optional.absent();
-      } else {
-        return Optional.of(Iterators.getOnlyElement(maybeTaskGroup));
-      }
-    }
-    finally {
-      giant.unlock();
-    }
-  }
-
-  /**
-   * Return all locks that overlap some search interval.
-   */
-  private List<TaskGroup> findTaskGroupsForInterval(final String dataSource, final Interval interval)
-  {
-    giant.lock();
-
-    try {
-      final NavigableMap<Interval, TaskGroup> dsRunning = running.get(dataSource);
-      if (dsRunning == null) {
-        // No locks at all
-        return Collections.emptyList();
-      } else {
-        // Tasks are indexed by locked interval, which are sorted by interval start. Intervals are non-overlapping, so:
-        final NavigableSet<Interval> dsLockbox = dsRunning.navigableKeySet();
-        final Iterable<Interval> searchIntervals = Iterables.concat(
-            // Single interval that starts at or before ours
-            Collections.singletonList(dsLockbox.floor(new Interval(interval.getStart(), new DateTime(Long.MAX_VALUE)))),
-
-            // All intervals that start somewhere between our start instant (exclusive) and end instant (exclusive)
-            dsLockbox.subSet(
-                new Interval(interval.getStart(), new DateTime(Long.MAX_VALUE)),
-                false,
-                new Interval(interval.getEnd(), interval.getEnd()),
-                false
-            )
-        );
-
-        return Lists.newArrayList(
-            FunctionalIterable
-                .create(searchIntervals)
-                .filter(
-                    new Predicate<Interval>()
-                    {
-                      @Override
-                      public boolean apply(@Nullable Interval searchInterval)
-                      {
-                        return searchInterval != null && searchInterval.overlaps(interval);
-                      }
-                    }
-                )
-                .transform(
-                    new Function<Interval, TaskGroup>()
-                    {
-                      @Override
-                      public TaskGroup apply(Interval interval)
-                      {
-                        return dsRunning.get(interval);
-                      }
-                    }
-                )
-        );
-=======
->>>>>>> ad1de9ba
       }
     }
     finally {
